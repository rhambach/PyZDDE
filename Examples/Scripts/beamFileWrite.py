#-------------------------------------------------------------------------------
# Name:     beamFileWrite.py
# Purpose:  Demonstrate the function writeBeamFile()
#           The example uses the python image library (PIL) to transfer the
#           information from a PNG to a zemax beam file format. You might do
#           this, for example, if you have an image from a camera in your setup
#           of the rings created by parametric down conversion that you want to
#           use in your zemax ray tracing. I've chosen to use a recognizable
#           image for the example so that it can be confirmed that it is
#           working as expected.
#
# NOTE:      Please note that this code uses PIL (Python Image Library) and
#            matplotlib
#
# Copyright: (c) 2012 - 2014
# Licence:   MIT License
#-------------------------------------------------------------------------------
from __future__ import print_function
from PIL import Image
from pyzdde.zdde import writeBeamFile, readBeamFile
import matplotlib.pyplot as plt
import os
import time
from pylab import *
directory = os.path.dirname(os.path.realpath(__file__))
im = Image.open(directory+os.path.sep+"pikachu2.png")

pix = im.load()
#(nx, ny)  = im.size
(nx, ny) = (64, 64)

#
Ex_real = [[0 for x in range(nx)] for y in range(ny)]
Ex_imag = [[0 for x in range(nx)] for y in range(ny)]
Ey_real = [[0 for x in range(nx)] for y in range(ny)]
Ey_imag = [[0 for x in range(nx)] for y in range(ny)]
for i in range(ny):
    for j in range(nx):
<<<<<<< HEAD
        #Ex_real[i][nx-j-1] = pix[i, j]
        Ex_real[nx-j-1][i] = pix[i, j]
        #print(pix[i,j])
=======
        Ex_real[nx-j-1][i] = pix[i, j]
>>>>>>> 652174df

# I'd like to change the code so that this whows me a good pikachu ;)

imshow(Ex_real)

show()
n=(nx,ny)
efield = (Ex_real, Ex_imag, Ey_real, Ey_imag)
version = 0
units = 0
ispol = True
d = (0.625,0.625)
zposition = (0.0,0.0)
rayleigh = (0.0,0.0)
waist = (3.0,3.0)
lamda = 0.00055
index = 1.0

beamfilename = directory+path.os.sep+"pikachu2.zbf"

# Write the beam file
writeBeamFile(beamfilename, version, n, ispol, units, d, zposition,
              rayleigh, waist, lamda, index, efield)

print("Done writing the beam file")
time.sleep(0.5)

# Read the beamfile just created and display
beamData = readBeamFile(beamfilename)

(version, (nx, ny), ispol, units, (dx,dy), (zposition_x, zposition_y),
 (rayleigh_x, rayleigh_y), (waist_x, waist_y), lamda, index,
 (x_matrix, y_matrix), (Ex_real, Ex_imag, Ey_real, Ey_imag)) = beamData

xlabels = [-nx*dx/2+x*dx for x in range(0, nx)]
ylabels = [-ny*dy/2+y*dy for y in range(0, ny)]

fig, ax = plt.subplots()
cs = ax.contourf(xlabels, ylabels, Ex_real, cmap="Blues", alpha=0.66)
ax.set_aspect('equal')
ax.set_xlabel("X position (mm)")
ax.set_ylabel("Y position (mm)")

print("\n")
print("************************")
print("Data read from beam file")
print("************************")
print("Version: ", version)
print("n :", (nx, ny))
print("ispol :", ispol)
print("units :", units)
print("d :", (dx, dy))
print("zposition :", (zposition_x, zposition_y))
print("rayleigh :", (rayleigh_x, rayleigh_y))
print("waist :", (waist_x, waist_y))
print("lamba :", lamda)
print("index :", index)
plt.show()<|MERGE_RESOLUTION|>--- conflicted
+++ resolved
@@ -34,17 +34,12 @@
 Ex_imag = [[0 for x in range(nx)] for y in range(ny)]
 Ey_real = [[0 for x in range(nx)] for y in range(ny)]
 Ey_imag = [[0 for x in range(nx)] for y in range(ny)]
+
 for i in range(ny):
     for j in range(nx):
-<<<<<<< HEAD
-        #Ex_real[i][nx-j-1] = pix[i, j]
         Ex_real[nx-j-1][i] = pix[i, j]
-        #print(pix[i,j])
-=======
-        Ex_real[nx-j-1][i] = pix[i, j]
->>>>>>> 652174df
 
-# I'd like to change the code so that this whows me a good pikachu ;)
+# ATTENTION: imshow will show a flipped image. nevertheless the image will be in correct orientation in zemax
 
 imshow(Ex_real)
 
