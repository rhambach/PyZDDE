--- conflicted
+++ resolved
@@ -78,9 +78,39 @@
 _global_use_installed_imageMagick = imageMagickSettings[0]
 _global_imageMagick_dir = imageMagickSettings[1]
 
+# DDEML communication module
+_global_ddeclient_load = False # True if module could be loaded.
+try:
+  import pyzdde.ddeclient as _dde
+except ImportError:
+  # probably I'm not on windows. Therefore windll can't be imported.
+  # only provide functions that does not interact with zemax
+  _debugPrint(1, "zdde could not be load. Therefore some functions will not work.")
+finally:
+  _global_ddeclient_load = True
+
+if _global_pyver3:
+   _izip = zip
+   _imap = map
+   xrange = range
+else:
+    from itertools import izip as _izip, imap as _imap
+
+import pyzdde.zcodes.zemaxbuttons as zb
+import pyzdde.zcodes.zemaxoperands as zo
+import pyzdde.utils.pyzddeutils as _putils
+
 # Constants
 _DEBUG_PRINT_LEVEL = 0 # 0=No debug prints, but allow all essential prints
                        # 1 to 2 levels of debug print, 2 = print all
+
+_MAX_PARALLEL_CONV = 2  # Max no of simul. conversations possible with Zemax
+_system_aperture = {0 : 'EPD',
+                    1 : 'Image space F/#',
+                    2 : 'Object space NA',
+                    3 : 'Float by stop',
+                    4 : 'Paraxial working F/#',
+                    5 : 'Object cone angle'}
 
 # Helper function for debugging
 def _debugPrint(level, msg):
@@ -97,36 +127,6 @@
     global _DEBUG_PRINT_LEVEL
     if level <= _DEBUG_PRINT_LEVEL:
         print("DEBUG PRINT, module - zdde (Level " + str(level)+ "): " + msg)
-
-# DDEML communication module
-_global_ddeclient_load = False # True if module could be loaded.
-try:
-  import pyzdde.ddeclient as _dde
-except ImportError:
-  # probably I'm not on windows. Therefore windll can't be imported.
-  # only provide functions that does not interact with zemax
-  _debugPrint(1, "zdde could not be load. Therefore some functions will not work.")
-finally:
-  _global_ddeclient_load = True
-
-if _global_pyver3:
-   _izip = zip
-   _imap = map
-   xrange = range
-else:
-    from itertools import izip as _izip, imap as _imap
-
-import pyzdde.zcodes.zemaxbuttons as zb
-import pyzdde.zcodes.zemaxoperands as zo
-import pyzdde.utils.pyzddeutils as _putils
-
-_MAX_PARALLEL_CONV = 2  # Max no of simul. conversations possible with Zemax
-_system_aperture = {0 : 'EPD',
-                    1 : 'Image space F/#',
-                    2 : 'Object space NA',
-                    3 : 'Float by stop',
-                    4 : 'Paraxial working F/#',
-                    5 : 'Object cone angle'}
 
 # ***************
 # Module methods
@@ -4190,15 +4190,10 @@
             a valid optimization operand
         *values : flattened sequence
             a sequence of arguments. Possible arguments include:
-<<<<<<< HEAD
-            ``int1``, ``int2``, ``data1``, ``data2``, ``data3``,
-            ``data4``, ``data5``, ``data6``
-=======
             ``int1`` (column 2, integer), ``int2`` (column 3, integer),
             ``data1`` (column 4, float), ``data2`` (column 5, float),
             ``data3`` (column 6, float), ``data4`` (column 7, float),
             ``data5`` (column 12, float), ``data6`` (column 13, float)
->>>>>>> 6c4386cf
 
         Returns
         -------
@@ -4384,11 +4379,8 @@
             0 = no window is using the filename;
             1 = the file is being used.
 
-<<<<<<< HEAD
-=======
         Notes
         -----
->>>>>>> 6c4386cf
         When Zemax calls the client to update or change the settings used
         by the client function, the menu bar is grayed out on the window
         to prevent multiple updates or setting changes from being
@@ -6434,18 +6426,10 @@
 
         Returns
         -------
-<<<<<<< HEAD
-        popData : tuple
-            popData is a 1-tuple containing just ``popInfo`` (see below)
-            if ``displayData`` is ``false`` (default).
-            If ``displayData`` is ``true``, ``popData`` is a 2-tuple
-            containing ``popInfo`` (a tuple) and ``powerGrid`` (a 2D list):
-=======
         waveDataTuple : 2D tuple
             the first dimension (first subtuple) contains the wavelengths
             and the second dimension containing the weights as follows:
             ((wave1, wave2, wave3 ,..., waveN),(wgt1, wgt2, wgt3,..., wgtN))
->>>>>>> 6c4386cf
 
         Notes
         -----
@@ -6688,7 +6672,7 @@
         Returns
         -------
         popData : tuple
-            popData is a 1-tuple continining just ``popInfo`` (see below)
+            popData is a 1-tuple containing just ``popInfo`` (see below)
             if ``displayData`` is ``false`` (default).
             If ``displayData`` is ``true``, ``popData`` is a 2-tuple
             containing ``popInfo`` (a tuple) and ``powerGrid`` (a 2D list):
